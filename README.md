--- conflicted
+++ resolved
@@ -372,11 +372,7 @@
   authServerUrls: ["https://auth-server.com"],
 });
 
-<<<<<<< HEAD
-const corsHandler = metadataCorsOptionsRequestHandler();
-=======
 const corsHandler = metadataCorsOptionsRequestHandler()
->>>>>>> 6e81c816
 
 export { handler as GET, corsHandler as OPTIONS };
 ```
